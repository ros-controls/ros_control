///////////////////////////////////////////////////////////////////////////////
// Copyright (C) 2015, Shadow Robot Company Ltd.
//
// Redistribution and use in source and binary forms, with or without
// modification, are permitted provided that the following conditions are met:
//   * Redistributions of source code must retain the above copyright notice,
//     this list of conditions and the following disclaimer.
//   * Redistributions in binary form must reproduce the above copyright
//     notice, this list of conditions and the following disclaimer in the
//     documentation and/or other materials provided with the distribution.
//   * Neither the name of Shadow Robot Company Ltd. nor the names of its
//     contributors may be used to endorse or promote products derived from
//     this software without specific prior written permission.
//
// THIS SOFTWARE IS PROVIDED BY THE COPYRIGHT HOLDERS AND CONTRIBUTORS "AS IS"
// AND ANY EXPRESS OR IMPLIED WARRANTIES, INCLUDING, BUT NOT LIMITED TO, THE
// IMPLIED WARRANTIES OF MERCHANTABILITY AND FITNESS FOR A PARTICULAR PURPOSE
// ARE DISCLAIMED. IN NO EVENT SHALL THE COPYRIGHT OWNER OR CONTRIBUTORS BE
// LIABLE FOR ANY DIRECT, INDIRECT, INCIDENTAL, SPECIAL, EXEMPLARY, OR
// CONSEQUENTIAL DAMAGES (INCLUDING, BUT NOT LIMITED TO, PROCUREMENT OF
// SUBSTITUTE GOODS OR SERVICES; LOSS OF USE, DATA, OR PROFITS; OR BUSINESS
// INTERRUPTION) HOWEVER CAUSED AND ON ANY THEORY OF LIABILITY, WHETHER IN
// CONTRACT, STRICT LIABILITY, OR TORT (INCLUDING NEGLIGENCE OR OTHERWISE)
// ARISING IN ANY WAY OUT OF THE USE OF THIS SOFTWARE, EVEN IF ADVISED OF THE
// POSSIBILITY OF SUCH DAMAGE.
//////////////////////////////////////////////////////////////////////////////


#include <combined_robot_hw_tests/my_robot_hw_4.h>

namespace combined_robot_hw_tests
{

MyRobotHW4::MyRobotHW4()
{
}

bool MyRobotHW4::init(ros::NodeHandle& /*root_nh*/, ros::NodeHandle &/*robot_hw_nh*/)
{
  using namespace hardware_interface;

  force_[0] = 0.0;
  force_[1] = 0.1;
  force_[2] = 0.2;
  torque_[0] = 0.0;
  torque_[1] = 0.1;
  torque_[2] = 0.2;
  sensor_name_ = "ft_sensor_1";
  frame_id_ = "link_1";

  ft_sensor_interface_.registerHandle(ForceTorqueSensorHandle(sensor_name_, frame_id_, force_, torque_));

  registerInterface(&ft_sensor_interface_);
  registerInterface(&a_plain_hw_interface_);

  return true;
}


void MyRobotHW4::read(const ros::Time& /*time*/, const ros::Duration& /*period*/)
{
  force_[2] = 1.2;
}

void MyRobotHW4::write(const ros::Time& /*time*/, const ros::Duration& /*period*/)
{
}

bool MyRobotHW4::prepareSwitch(const std::list<hardware_interface::ControllerInfo>& start_list,
                               const std::list<hardware_interface::ControllerInfo>& stop_list)
{
  // To easily test a failure case, any controller that claims resources on MyRobotHW4 will fail
  if (!start_list.empty() || !stop_list.empty())
  {
<<<<<<< HEAD
    for (auto const& it : start_list)
    {
      if (it.claimed_resources.empty())
=======
    for (const auto& controller : start_list)
    {
      if (controller.claimed_resources.empty())
>>>>>>> 85b01dd4
      {
        continue;
      }
      else
      {
        return false;
      }
    }
  }
  return true;
}

void MyRobotHW4::doSwitch(const std::list<hardware_interface::ControllerInfo>& start_list,
                          const std::list<hardware_interface::ControllerInfo>& stop_list)
{
  // To easily test a failure case, any controller that claims resources on MyRobotHW4 will fail
  if (!start_list.empty() || !stop_list.empty())
  {
<<<<<<< HEAD
    for (auto const& it : start_list)
    {
      if (it.claimed_resources.empty())
=======
    for (const auto& controller : start_list)
    {
      if (controller.claimed_resources.empty())
>>>>>>> 85b01dd4
      {
        continue;
      }
      else
      {
        throw hardware_interface::HardwareInterfaceException("MyRobotHW4 can't switch controllers");
      }
    }
  }
}

}

PLUGINLIB_EXPORT_CLASS( combined_robot_hw_tests::MyRobotHW4, hardware_interface::RobotHW)<|MERGE_RESOLUTION|>--- conflicted
+++ resolved
@@ -72,15 +72,9 @@
   // To easily test a failure case, any controller that claims resources on MyRobotHW4 will fail
   if (!start_list.empty() || !stop_list.empty())
   {
-<<<<<<< HEAD
-    for (auto const& it : start_list)
-    {
-      if (it.claimed_resources.empty())
-=======
     for (const auto& controller : start_list)
     {
       if (controller.claimed_resources.empty())
->>>>>>> 85b01dd4
       {
         continue;
       }
@@ -99,15 +93,9 @@
   // To easily test a failure case, any controller that claims resources on MyRobotHW4 will fail
   if (!start_list.empty() || !stop_list.empty())
   {
-<<<<<<< HEAD
-    for (auto const& it : start_list)
-    {
-      if (it.claimed_resources.empty())
-=======
     for (const auto& controller : start_list)
     {
       if (controller.claimed_resources.empty())
->>>>>>> 85b01dd4
       {
         continue;
       }
